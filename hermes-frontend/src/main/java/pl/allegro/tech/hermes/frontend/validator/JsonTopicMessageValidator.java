package pl.allegro.tech.hermes.frontend.validator;

import com.fasterxml.jackson.databind.JsonNode;
import com.fasterxml.jackson.databind.ObjectMapper;
import com.github.fge.jsonschema.core.report.ProcessingReport;
import com.github.fge.jsonschema.main.JsonSchema;
import org.slf4j.Logger;
import org.slf4j.LoggerFactory;
import pl.allegro.tech.hermes.api.Topic;
import pl.allegro.tech.hermes.domain.topic.schema.SchemaRepository;

import javax.inject.Inject;
import java.io.IOException;
import java.util.ArrayList;
import java.util.List;

public class JsonTopicMessageValidator implements TopicMessageValidator {

    private static final Logger LOGGER = LoggerFactory.getLogger(JsonTopicMessageValidator.class);
    private final SchemaRepository<JsonSchema> schemaRepository;
    private final ObjectMapper objectMapper;

    @Inject
    public JsonTopicMessageValidator(SchemaRepository<JsonSchema> schemaRepository, ObjectMapper objectMapper) {
        this.schemaRepository = schemaRepository;
        this.objectMapper = objectMapper;
    }

    @Override
    public void check(byte[] message, Topic topic) {
<<<<<<< HEAD
        if (!topic.getContentType().equals(Topic.ContentType.JSON) || !topic.isValidationEnabled()) {
=======
        if (Topic.ContentType.JSON != topic.getContentType() || !topic.isValidationEnabled()) {
>>>>>>> dab96b2b
            return;
        }

        List<String> errors = validate(schemaRepository.getSchema(topic), message);

        if (!errors.isEmpty()) {
            throw new InvalidMessageException("Message incompatible with JSON schema", errors);
        }
    }

    private List<String> validate(JsonSchema jsonSchema, byte[] message) {
        List<String> errors = new ArrayList<>();

        try {
            JsonNode messageNode = objectMapper.readTree(message);

            ProcessingReport report = jsonSchema.validateUnchecked(messageNode);

            report.forEach(processingMessage -> errors.add(processingMessage.getMessage()));

        } catch (IOException e) {
            LOGGER.warn("Error while deserializing message: " + new String(message), e);
            errors.add("Problem with message deserialization. Is this correct JSON format?");
        }

        return errors;
    }

}<|MERGE_RESOLUTION|>--- conflicted
+++ resolved
@@ -28,11 +28,7 @@
 
     @Override
     public void check(byte[] message, Topic topic) {
-<<<<<<< HEAD
-        if (!topic.getContentType().equals(Topic.ContentType.JSON) || !topic.isValidationEnabled()) {
-=======
         if (Topic.ContentType.JSON != topic.getContentType() || !topic.isValidationEnabled()) {
->>>>>>> dab96b2b
             return;
         }
 
