--- conflicted
+++ resolved
@@ -16,11 +16,7 @@
 
     public Message convert(Message message, Topic topic) {
         Schema schema = schemaRepository.getSchema(topic);
-<<<<<<< HEAD
-        return new Message(message.getId(), JsonToAvroConverter.convert(message.getData(), schema), message.getTimestamp());
-=======
         return message.withDataReplaced(JsonToAvroConverter.convert(message.getData(), schema));
->>>>>>> dab96b2b
     }
 
 }