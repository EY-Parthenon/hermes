--- conflicted
+++ resolved
@@ -21,11 +21,7 @@
 
     @Override
     public void check(byte[] message, Topic topic) {
-<<<<<<< HEAD
-        if (!topic.getContentType().equals(Topic.ContentType.AVRO)) {
-=======
         if (Topic.ContentType.AVRO != topic.getContentType()) {
->>>>>>> dab96b2b
             return;
         }
 
