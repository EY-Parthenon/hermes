--- conflicted
+++ resolved
@@ -67,22 +67,15 @@
                              Clock clock,
                              MessagePublisher messagePublisher,
                              BrokerListeners listeners,
-<<<<<<< HEAD
-                             MessageContentTypeEnforcer contentTypeEnforcer) {
-=======
                              MessageContentTypeEnforcer contentTypeEnforcer,
                              MetadataAddingMessageConverter metadataAddingMessageConverter) {
->>>>>>> dab96b2b
 
         this.topicsCache = topicsCache;
         this.messageValidators = messageValidators;
         this.clock = clock;
         this.messagePublisher = messagePublisher;
         this.contentTypeEnforcer = contentTypeEnforcer;
-<<<<<<< HEAD
-=======
         this.metadataAddingMessageConverter = metadataAddingMessageConverter;
->>>>>>> dab96b2b
         this.errorSender = new ErrorSender(objectMapper);
         this.hermesMetrics = hermesMetrics;
         this.trackers = trackers;
