--- conflicted
+++ resolved
@@ -43,10 +43,7 @@
         bindSingleton(MessageContentTypeEnforcer.class);
         bindSingleton(JsonTopicMessageValidator.class);
         bindSingleton(AvroTopicMessageValidator.class);
-<<<<<<< HEAD
-=======
         bindSingleton(MetadataAddingMessageConverter.class);
->>>>>>> dab96b2b
         bindFactory(TopicMessageValidatorListFactory.class).in(Singleton.class).to(new TypeLiteral<List<TopicMessageValidator>>() {});
     }
 
