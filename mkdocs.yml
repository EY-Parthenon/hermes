--- conflicted
+++ resolved
@@ -50,9 +50,6 @@
     - 'Tuning Frontend': 'configuration/frontend-tuning.md'
     - 'Tuning Consumers': 'configuration/consumers-tuning.md'
     - 'Secure transport': 'configuration/secure-transport.md'
-<<<<<<< HEAD
     - 'Topic Preview': 'configuration/topic-preview.md'
-=======
     - 'Custom protocol support': 'configuration/custom-protocol.md'
->>>>>>> 1215ddb8
     - 'Console': 'configuration/console.md'