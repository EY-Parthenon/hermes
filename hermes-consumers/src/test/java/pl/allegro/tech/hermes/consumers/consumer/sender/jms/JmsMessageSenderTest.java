--- conflicted
+++ resolved
@@ -1,9 +1,5 @@
 package pl.allegro.tech.hermes.consumers.consumer.sender.jms;
 
-<<<<<<< HEAD
-import com.google.common.util.concurrent.ListenableFuture;
-=======
->>>>>>> 428772f1
 import org.junit.Before;
 import org.junit.Test;
 import org.junit.runner.RunWith;
@@ -28,14 +24,10 @@
 
 import static org.junit.Assert.assertFalse;
 import static org.junit.Assert.assertTrue;
-<<<<<<< HEAD
 import static org.mockito.Mockito.doThrow;
 import static org.mockito.Mockito.verify;
 import static org.mockito.Mockito.when;
 import static pl.allegro.tech.hermes.common.http.MessageMetadataHeaders.MESSAGE_ID;
-=======
-import static org.mockito.Mockito.*;
->>>>>>> 428772f1
 
 @RunWith(MockitoJUnitRunner.class)
 public class JmsMessageSenderTest {
@@ -67,14 +59,8 @@
 
     @Test
     public void shouldReturnTrueWhenMessageSuccessfullyPublished() throws Exception {
-<<<<<<< HEAD
         // when
-        ListenableFuture<MessageSendingResult> future = messageSender.send(SOME_MESSAGE);
-=======
-        CompletableFuture<MessageSendingResult> future = new CompletableFuture<>();
-
-        messageSender.sendMessage(SOME_MESSAGE, future);
->>>>>>> 428772f1
+        CompletableFuture<MessageSendingResult> future = messageSender.send(SOME_MESSAGE);
 
         // then
         ArgumentCaptor<CompletionListener> listenerCaptor = ArgumentCaptor.forClass(CompletionListener.class);
@@ -84,27 +70,9 @@
     }
 
     @Test
-<<<<<<< HEAD
     public void shouldReturnFalseWhenOnExceptionCalledOnListener() throws Exception {
         // when
-        ListenableFuture<MessageSendingResult> future = messageSender.send(SOME_MESSAGE);
-=======
-    public void shouldReleaseSemaphoreWhenMessageSuccessfullyPublished() throws Exception {
-        CompletableFuture<MessageSendingResult> future = new CompletableFuture<>();
-
-        messageSender.sendMessage(SOME_MESSAGE, future);
-
-        ArgumentCaptor<CompletionListener> listenerCaptor = ArgumentCaptor.forClass(CompletionListener.class);
-        verify(jmsProducerMock).setAsync(listenerCaptor.capture());
-        listenerCaptor.getValue().onCompletion(messageMock);
-    }
-
-    @Test
-    public void shouldReturnFalseWhenOnExceptionCalledOnListener() throws Exception {
-        CompletableFuture<MessageSendingResult> future = new CompletableFuture<>();
-
-        messageSender.sendMessage(SOME_MESSAGE, future);
->>>>>>> 428772f1
+        CompletableFuture<MessageSendingResult> future = messageSender.send(SOME_MESSAGE);
 
         // then
         ArgumentCaptor<CompletionListener> listenerCaptor = ArgumentCaptor.forClass(CompletionListener.class);
@@ -114,28 +82,12 @@
     }
 
     @Test
-<<<<<<< HEAD
     public void shouldReturnFalseWhenJMSThrowsCheckedException() throws Exception {
         // given
-=======
-    public void shouldReleaseSemaphoreWhenOnExceptionCalledOnListener() throws Exception {
-        CompletableFuture<MessageSendingResult> future = new CompletableFuture<>();
-
-        messageSender.sendMessage(SOME_MESSAGE, future);
-
-        ArgumentCaptor<CompletionListener> listenerCaptor = ArgumentCaptor.forClass(CompletionListener.class);
-        verify(jmsProducerMock).setAsync(listenerCaptor.capture());
-        listenerCaptor.getValue().onException(messageMock, new RuntimeException());
-    }
-
-    @Test
-    public void shouldReturnFalseWhenJMSThrowsCheckedException() throws Exception {
-        CompletableFuture<MessageSendingResult> future = new CompletableFuture<>();
->>>>>>> 428772f1
         doThrow(new JMSException("test")).when(messageMock).writeBytes(SOME_MESSAGE.getData());
 
         // when
-        ListenableFuture<MessageSendingResult> future = messageSender.send(SOME_MESSAGE);
+        CompletableFuture<MessageSendingResult> future = messageSender.send(SOME_MESSAGE);
 
         // then
         assertFalse(future.get(1, TimeUnit.SECONDS).succeeded());
@@ -143,15 +95,10 @@
 
     @Test
     public void shouldReturnFalseWhenJMSThrowsRuntimeException() throws Exception {
-<<<<<<< HEAD
-        // given
-=======
-        CompletableFuture<MessageSendingResult> future = new CompletableFuture<>();
->>>>>>> 428772f1
         doThrow(new JMSRuntimeException("test")).when(jmsContextMock).createProducer();
 
         // when
-        ListenableFuture<MessageSendingResult> future = messageSender.send(SOME_MESSAGE);
+        CompletableFuture<MessageSendingResult> future = messageSender.send(SOME_MESSAGE);
 
         // then
         assertFalse(future.get(1, TimeUnit.SECONDS).succeeded());
