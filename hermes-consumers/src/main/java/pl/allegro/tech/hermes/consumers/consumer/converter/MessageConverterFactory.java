package pl.allegro.tech.hermes.consumers.consumer.converter;

import pl.allegro.tech.hermes.api.Topic;
<<<<<<< HEAD
import pl.allegro.tech.hermes.domain.topic.schema.SchemaRepository;
=======
import pl.allegro.tech.hermes.consumers.consumer.converter.schema.AvroSchemaRepositoryMetadataAware;

import javax.inject.Inject;
>>>>>>> dab96b2b

public class MessageConverterFactory {

    private final NoOperationMessageConverter noOperationMessageConverter = new NoOperationMessageConverter();
    private final AvroSchemaRepositoryMetadataAware schemaRepository;

    @Inject
    public MessageConverterFactory(AvroSchemaRepositoryMetadataAware schemaRepository) {
        this.schemaRepository = schemaRepository;
    }

<<<<<<< HEAD
    public MessageConverter create(Topic.ContentType contentType, SchemaRepository<Schema> schemaRepository) {
=======
    public MessageConverter create(Topic.ContentType contentType) {
>>>>>>> dab96b2b
        switch (contentType) {
            case AVRO:
                return new AvroToJsonMessageConverter(schemaRepository);
            default:
                return noOperationMessageConverter;
        }
    }
}<|MERGE_RESOLUTION|>--- conflicted
+++ resolved
@@ -1,13 +1,9 @@
 package pl.allegro.tech.hermes.consumers.consumer.converter;
 
 import pl.allegro.tech.hermes.api.Topic;
-<<<<<<< HEAD
-import pl.allegro.tech.hermes.domain.topic.schema.SchemaRepository;
-=======
 import pl.allegro.tech.hermes.consumers.consumer.converter.schema.AvroSchemaRepositoryMetadataAware;
 
 import javax.inject.Inject;
->>>>>>> dab96b2b
 
 public class MessageConverterFactory {
 
@@ -19,11 +15,7 @@
         this.schemaRepository = schemaRepository;
     }
 
-<<<<<<< HEAD
-    public MessageConverter create(Topic.ContentType contentType, SchemaRepository<Schema> schemaRepository) {
-=======
     public MessageConverter create(Topic.ContentType contentType) {
->>>>>>> dab96b2b
         switch (contentType) {
             case AVRO:
                 return new AvroToJsonMessageConverter(schemaRepository);
