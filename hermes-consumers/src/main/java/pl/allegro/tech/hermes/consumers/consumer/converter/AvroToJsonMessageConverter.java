package pl.allegro.tech.hermes.consumers.consumer.converter;

<<<<<<< HEAD
import org.apache.avro.Schema;
=======
>>>>>>> dab96b2b
import pl.allegro.tech.hermes.api.Topic;
import pl.allegro.tech.hermes.common.message.converter.AvroToJsonConverter;
import pl.allegro.tech.hermes.domain.topic.schema.SchemaRepository;
import pl.allegro.tech.hermes.consumers.consumer.Message;
import pl.allegro.tech.hermes.consumers.consumer.converter.schema.AvroSchemaRepositoryMetadataAware;

import static pl.allegro.tech.hermes.consumers.consumer.Message.message;

public class AvroToJsonMessageConverter implements MessageConverter {

<<<<<<< HEAD
    private final SchemaRepository<Schema> schemaRepository;

    public AvroToJsonMessageConverter(SchemaRepository<Schema> schemaRepository) {
=======
    private final AvroSchemaRepositoryMetadataAware schemaRepository;

    public AvroToJsonMessageConverter(AvroSchemaRepositoryMetadataAware schemaRepository) {
>>>>>>> dab96b2b
        this.schemaRepository = schemaRepository;
    }

    @Override
    public Message convert(Message message, Topic topic) {
        return message()
                .fromMessage(message)
<<<<<<< HEAD
                .withData(AvroToJsonConverter.convert(message.getData(), schemaRepository.getSchema(topic)))
=======
                .withData(AvroToJsonConverter.convert(message.getData(), schemaRepository.getSchemaWithoutMetadata(topic)))
>>>>>>> dab96b2b
                .build();
    }

}<|MERGE_RESOLUTION|>--- conflicted
+++ resolved
@@ -1,12 +1,7 @@
 package pl.allegro.tech.hermes.consumers.consumer.converter;
 
-<<<<<<< HEAD
-import org.apache.avro.Schema;
-=======
->>>>>>> dab96b2b
 import pl.allegro.tech.hermes.api.Topic;
 import pl.allegro.tech.hermes.common.message.converter.AvroToJsonConverter;
-import pl.allegro.tech.hermes.domain.topic.schema.SchemaRepository;
 import pl.allegro.tech.hermes.consumers.consumer.Message;
 import pl.allegro.tech.hermes.consumers.consumer.converter.schema.AvroSchemaRepositoryMetadataAware;
 
@@ -14,15 +9,9 @@
 
 public class AvroToJsonMessageConverter implements MessageConverter {
 
-<<<<<<< HEAD
-    private final SchemaRepository<Schema> schemaRepository;
-
-    public AvroToJsonMessageConverter(SchemaRepository<Schema> schemaRepository) {
-=======
     private final AvroSchemaRepositoryMetadataAware schemaRepository;
 
     public AvroToJsonMessageConverter(AvroSchemaRepositoryMetadataAware schemaRepository) {
->>>>>>> dab96b2b
         this.schemaRepository = schemaRepository;
     }
 
@@ -30,11 +19,7 @@
     public Message convert(Message message, Topic topic) {
         return message()
                 .fromMessage(message)
-<<<<<<< HEAD
-                .withData(AvroToJsonConverter.convert(message.getData(), schemaRepository.getSchema(topic)))
-=======
                 .withData(AvroToJsonConverter.convert(message.getData(), schemaRepository.getSchemaWithoutMetadata(topic)))
->>>>>>> dab96b2b
                 .build();
     }
 
