package pl.allegro.tech.hermes.consumers.consumer;

import com.codahale.metrics.Timer;
import org.slf4j.Logger;
import org.slf4j.LoggerFactory;
import pl.allegro.tech.hermes.api.Subscription;
import pl.allegro.tech.hermes.api.Topic;
import pl.allegro.tech.hermes.common.config.ConfigFactory;
import pl.allegro.tech.hermes.common.kafka.offset.PartitionOffset;
import pl.allegro.tech.hermes.common.metric.HermesMetrics;
import pl.allegro.tech.hermes.consumers.consumer.converter.MessageConverterResolver;
import pl.allegro.tech.hermes.consumers.consumer.offset.SubscriptionOffsetCommitQueues;
import pl.allegro.tech.hermes.consumers.consumer.rate.AdjustableSemaphore;
import pl.allegro.tech.hermes.consumers.consumer.rate.ConsumerRateLimiter;
import pl.allegro.tech.hermes.consumers.consumer.receiver.MessageReceiver;
import pl.allegro.tech.hermes.consumers.consumer.receiver.MessageReceivingTimeoutException;
import pl.allegro.tech.hermes.consumers.consumer.receiver.ReceiverFactory;
import pl.allegro.tech.hermes.tracker.consumers.Trackers;

import java.util.List;
import java.util.Optional;
import java.util.concurrent.CountDownLatch;
import java.util.concurrent.TimeUnit;

import static java.util.Optional.ofNullable;
<<<<<<< HEAD
import static pl.allegro.tech.hermes.common.config.Configs.CONSUMER_INFLIGHT_SIZE;
import static pl.allegro.tech.hermes.consumers.consumer.Message.message;
=======
>>>>>>> c84af362
import static pl.allegro.tech.hermes.consumers.consumer.message.MessageConverter.toMessageMetadata;

public class SerialConsumer implements Consumer {

    private static final Logger logger = LoggerFactory.getLogger(SerialConsumer.class);

    private final ReceiverFactory messageReceiverFactory;
    private final HermesMetrics hermesMetrics;
    private final ConsumerRateLimiter rateLimiter;
    private final SubscriptionOffsetCommitQueues subscriptionOffsetCommitQueues;
    private final AdjustableSemaphore inflightSemaphore;
    private final Trackers trackers;
    private final MessageConverterResolver messageConverterResolver;
    private final Topic topic;
    private final ConsumerMessageSender sender;
    private final int defaultInflight;

    private Subscription subscription;

    private final CountDownLatch stoppedLatch = new CountDownLatch(1);
    private volatile boolean consuming = true;
    private MessageReceiver messageReceiver;

    public SerialConsumer(ReceiverFactory messageReceiverFactory, HermesMetrics hermesMetrics, Subscription subscription,
                          ConsumerRateLimiter rateLimiter, SubscriptionOffsetCommitQueues subscriptionOffsetCommitQueues,
                          ConsumerMessageSenderFactory consumerMessageSenderFactory, Trackers trackers,
                          MessageConverterResolver messageConverterResolver, Topic topic, ConfigFactory configFactory) {
        this.defaultInflight = configFactory.getIntProperty(CONSUMER_INFLIGHT_SIZE);
        this.inflightSemaphore = new AdjustableSemaphore(getMaxPermits(subscription));
        this.messageReceiverFactory = messageReceiverFactory;
        this.hermesMetrics = hermesMetrics;
        this.subscription = subscription;
        this.rateLimiter = rateLimiter;
        this.subscriptionOffsetCommitQueues = subscriptionOffsetCommitQueues;
        this.sender = consumerMessageSenderFactory.create(subscription, rateLimiter, subscriptionOffsetCommitQueues,
                () -> inflightSemaphore.release());
        this.trackers = trackers;
        this.messageConverterResolver = messageConverterResolver;
        this.topic = topic;
        this.messageReceiver = () -> {
            throw new IllegalStateException("Consumer not initialized");
        };
    }

    private int getMaxPermits(Subscription subscription) {
        return ofNullable(subscription.getSerialSubscriptionPolicy().getInflightSize())
                .map(value -> Math.min(value, defaultInflight))
                .orElse(defaultInflight);
    }

    private String getId() {
        return subscription.getId();
    }

    @Override
    public void run() {
        try {
            setThreadName();

            logger.info("Starting consumer for subscription {} ", subscription.getId());

            Timer.Context timer = new Timer().time();
            this.messageReceiver = initializeMessageReceiver();
            rateLimiter.initialize();

            logger.info("Started consumer for subscription {} in {} ms", subscription.getId(), TimeUnit.NANOSECONDS.toMillis(timer.stop()));

            startConsumption(messageReceiver);
        } finally {
            unsetThreadName();
            ofNullable(messageReceiver).ifPresent(MessageReceiver::stop);
            logger.info("Stopped consumer for subscription {}", subscription.getId());
            stoppedLatch.countDown();
        }
    }

    private void startConsumption(MessageReceiver messageReceiver) {
        while (isConsuming()) {
            try {
                inflightSemaphore.acquire();

                Message message = messageReceiver.next();

                Message convertedMessage = messageConverterResolver.converterFor(message, subscription).convert(message, topic);

                sendMessage(convertedMessage);
            } catch (MessageReceivingTimeoutException messageReceivingTimeoutException) {
                inflightSemaphore.release();
                logger.debug("Timeout while reading message from topic. Trying to read message again", messageReceivingTimeoutException);
            } catch (Exception e) {
                logger.error("Consumer loop failed for " + getId(), e);
            }
        }
    }

    private MessageReceiver initializeMessageReceiver() {
        try {
            logger.debug("Consumer: preparing message receiver for subscription {}", subscription.getId());
            return messageReceiverFactory.createMessageReceiver(topic, subscription);
        } catch (Exception e) {
            logger.info("Failed to create consumer for subscription {} ", subscription.getId(), e);
            throw e;
        }
    }

    private void sendMessage(Message message) {
        subscriptionOffsetCommitQueues.put(message);

        hermesMetrics.incrementInflightCounter(subscription);
        trackers.get(subscription).logInflight(toMessageMetadata(message, subscription));

        sender.sendMessage(message);
    }

    public void stopConsuming() {
        logger.info("Stopping consumer for subscription {}", subscription.getId());
        rateLimiter.shutdown();
        sender.shutdown();
        consuming = false;
    }

    public void waitUntilStopped() throws InterruptedException {
        stoppedLatch.await();
    }

    public List<PartitionOffset> getOffsetsToCommit() {
        return subscriptionOffsetCommitQueues.getOffsetsToCommit();
    }

    public Subscription getSubscription() {
        return subscription;
    }

    public void updateSubscription(Subscription newSubscription) {
        inflightSemaphore.setMaxPermits(getMaxPermits(newSubscription));
        rateLimiter.updateSubscription(newSubscription);
        sender.updateSubscription(newSubscription);
        messageReceiver.update(newSubscription);
        this.subscription = newSubscription;
    }

    public boolean isConsuming() {
        return consuming;
    }

}<|MERGE_RESOLUTION|>--- conflicted
+++ resolved
@@ -18,16 +18,11 @@
 import pl.allegro.tech.hermes.tracker.consumers.Trackers;
 
 import java.util.List;
-import java.util.Optional;
 import java.util.concurrent.CountDownLatch;
 import java.util.concurrent.TimeUnit;
 
 import static java.util.Optional.ofNullable;
-<<<<<<< HEAD
 import static pl.allegro.tech.hermes.common.config.Configs.CONSUMER_INFLIGHT_SIZE;
-import static pl.allegro.tech.hermes.consumers.consumer.Message.message;
-=======
->>>>>>> c84af362
 import static pl.allegro.tech.hermes.consumers.consumer.message.MessageConverter.toMessageMetadata;
 
 public class SerialConsumer implements Consumer {
@@ -62,8 +57,7 @@
         this.subscription = subscription;
         this.rateLimiter = rateLimiter;
         this.subscriptionOffsetCommitQueues = subscriptionOffsetCommitQueues;
-        this.sender = consumerMessageSenderFactory.create(subscription, rateLimiter, subscriptionOffsetCommitQueues,
-                () -> inflightSemaphore.release());
+        this.sender = consumerMessageSenderFactory.create(subscription, rateLimiter, subscriptionOffsetCommitQueues, inflightSemaphore::release);
         this.trackers = trackers;
         this.messageConverterResolver = messageConverterResolver;
         this.topic = topic;
