--- conflicted
+++ resolved
@@ -1,11 +1,9 @@
 package pl.allegro.tech.hermes.consumers.supervisor;
 
-import org.apache.avro.Schema;
 import pl.allegro.tech.hermes.api.Subscription;
 import pl.allegro.tech.hermes.api.Topic;
 import pl.allegro.tech.hermes.common.config.ConfigFactory;
 import pl.allegro.tech.hermes.common.metric.HermesMetrics;
-import pl.allegro.tech.hermes.domain.topic.schema.SchemaRepository;
 import pl.allegro.tech.hermes.common.time.Clock;
 import pl.allegro.tech.hermes.consumers.consumer.Consumer;
 import pl.allegro.tech.hermes.consumers.consumer.ConsumerMessageSenderFactory;
@@ -35,7 +33,6 @@
     private final Clock clock;
     private final TopicRepository topicRepository;
     private final MessageConverterFactory messageConverterFactory;
-    private final SchemaRepository<Schema> schemaRepository;
 
     @Inject
     public ConsumerFactory(ReceiverFactory messageReceiverFactory,
@@ -47,8 +44,7 @@
             ConsumerMessageSenderFactory consumerMessageSenderFactory,
             Clock clock,
             TopicRepository topicRepository,
-            MessageConverterFactory messageConverterFactory,
-            SchemaRepository<Schema> schemaRepository) {
+            MessageConverterFactory messageConverterFactory) {
 
         this.messageReceiverFactory = messageReceiverFactory;
         this.hermesMetrics = hermesMetrics;
@@ -60,7 +56,6 @@
         this.clock = clock;
         this.topicRepository = topicRepository;
         this.messageConverterFactory = messageConverterFactory;
-        this.schemaRepository = schemaRepository;
     }
 
     Consumer createConsumer(Subscription subscription) {
@@ -83,11 +78,7 @@
             consumerMessageSenderFactory.create(subscription, consumerRateLimiter, subscriptionOffsetCommitQueues, inflightSemaphore),
             inflightSemaphore,
             trackers,
-<<<<<<< HEAD
-            messageConverterFactory.create(topic.getContentType(), schemaRepository),
-=======
             messageConverterFactory.create(topic.getContentType()),
->>>>>>> dab96b2b
             topic);
     }
 
