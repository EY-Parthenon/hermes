package pl.allegro.tech.hermes.test.helper.avro;

import org.apache.avro.Schema;
import org.apache.avro.generic.GenericData;
import org.apache.avro.generic.GenericRecord;
import pl.allegro.tech.hermes.domain.topic.schema.SchemaVersion;
import pl.allegro.tech.hermes.domain.topic.schema.CompiledSchema;
import pl.allegro.tech.hermes.test.helper.message.TestMessage;

import java.io.IOException;
import java.io.UncheckedIOException;

import static pl.allegro.tech.hermes.test.helper.avro.RecordToBytesConverter.recordToBytes;

public class AvroUser {

    private static final String NAME_FIELD = "name";
    private static final String AGE_FIELD = "age";
    private static final String FAVORITE_COLOR_FIELD = "favoriteColor";

<<<<<<< HEAD
    private final Schema schema;

    public GenericRecord getRecord() {
        return record;
    }

=======
    private final CompiledSchema<Schema> schema;
>>>>>>> 410e7cce
    private final GenericRecord record;

    public AvroUser() {
        this("defaultName", 0, "defaultColor") ;
    }

    public AvroUser(String name, int age, String favouriteColour) {
        this(new CompiledSchema<>(AvroUserSchemaLoader.load(), SchemaVersion.valueOf(1)), name, age, favouriteColour);
    }

    public AvroUser(CompiledSchema<Schema> schema, String name, int age, String favouriteColour) {
        this.schema = schema;
        this.record = create(name, age, favouriteColour);
    }

    public AvroUser(CompiledSchema<Schema> schema, byte[] bytes) throws IOException {
        this.schema = schema;
        this.record = RecordToBytesConverter.bytesToRecord(bytes, schema.getSchema());
    }

    public Schema getSchema() {
        return schema.getSchema();
    }

    public String getSchemaAsString() {
        return schema.getSchema().toString();
    }

    public String getName() {
        return record.get(NAME_FIELD).toString();
    }

    public int getAge() {
        return Integer.valueOf(record.get(AGE_FIELD).toString());
    }

    public String getFavoriteColor() {
        return record.get(FAVORITE_COLOR_FIELD).toString();
    }

    public byte[] asBytes() throws IOException {
        return recordToBytes(record, schema.getSchema());
    }

    public String asJson() {
        return asTestMessage().toString();
    }

    public TestMessage asTestMessage() {
        return TestMessage.of(NAME_FIELD, getName()).append(AGE_FIELD, getAge()).append(FAVORITE_COLOR_FIELD, getFavoriteColor());
    }

    public static AvroUser create(CompiledSchema<Schema> schema, byte[] bytes) {
        try {
            return new AvroUser(schema, bytes);
        } catch (IOException ex) {
            throw new UncheckedIOException(ex);
        }
    }

    private GenericRecord create(String name, int age, String favoriteColor) {
        GenericRecord user = new GenericData.Record(schema.getSchema());
        user.put(NAME_FIELD, name);
        user.put(AGE_FIELD, age);
        user.put(FAVORITE_COLOR_FIELD, favoriteColor);

        return user;
    }

    public CompiledSchema<Schema> getCompiledSchema() {
        return schema;
    }
}<|MERGE_RESOLUTION|>--- conflicted
+++ resolved
@@ -18,16 +18,8 @@
     private static final String AGE_FIELD = "age";
     private static final String FAVORITE_COLOR_FIELD = "favoriteColor";
 
-<<<<<<< HEAD
-    private final Schema schema;
+    private final CompiledSchema<Schema> schema;
 
-    public GenericRecord getRecord() {
-        return record;
-    }
-
-=======
-    private final CompiledSchema<Schema> schema;
->>>>>>> 410e7cce
     private final GenericRecord record;
 
     public AvroUser() {
