package pl.allegro.tech.hermes.integration;

import org.testng.annotations.BeforeClass;
import org.testng.annotations.BeforeMethod;
import org.testng.annotations.Test;
import pl.allegro.tech.hermes.api.TopicName;
import pl.allegro.tech.hermes.integration.env.HermesIntegrationEnvironment;
import pl.allegro.tech.hermes.integration.helper.Waiter;
import pl.allegro.tech.hermes.integration.shame.Unreliable;
<<<<<<< HEAD
import pl.allegro.tech.hermes.management.infrastructure.kafka.MultiDCOffsetChangeSummary;
import pl.allegro.tech.hermes.test.helper.endpoint.HermesAPIOperations;
=======
import pl.allegro.tech.hermes.integration.helper.HermesAPIOperations;
>>>>>>> 8c358ca9
import pl.allegro.tech.hermes.test.helper.endpoint.HermesEndpoints;
import pl.allegro.tech.hermes.test.helper.endpoint.HermesPublisher;
import pl.allegro.tech.hermes.test.helper.endpoint.RemoteServiceEndpoint;
import pl.allegro.tech.hermes.test.helper.message.TestMessage;

import javax.ws.rs.core.Response;
import java.time.LocalDateTime;
import java.time.format.DateTimeFormatter;

import static pl.allegro.tech.hermes.integration.env.SharedServices.services;
import static pl.allegro.tech.hermes.integration.test.HermesAssertions.assertThat;
import static pl.allegro.tech.hermes.test.helper.message.TestMessage.simpleMessages;

public class KafkaRetransmissionServiceTest extends HermesIntegrationEnvironment {

    private HermesEndpoints endpoints;
    private HermesPublisher publisher;
    private HermesAPIOperations operations;
    private RemoteServiceEndpoint remoteService;
    private Waiter wait;

    @BeforeClass
    public void initialize() {
        publisher = new HermesPublisher(FRONTEND_URL);
        endpoints = new HermesEndpoints(MANAGEMENT_ENDPOINT_URL);
        wait = new Waiter(endpoints, services().zookeeper(), services().kafkaZookeeper());
        operations = new HermesAPIOperations(endpoints, wait);
    }

    @BeforeMethod
    public void initializeAlways() {
        remoteService = new RemoteServiceEndpoint(services().serviceMock());
    }

    @Test(enabled = false)
    @Unreliable
    public void shouldMoveOffsetNearGivenTimestamp() throws InterruptedException {
        // given
        TopicName topicName = new TopicName("resetOffsetGroup", "topic");
        String subscription = "subscription";

        operations.buildSubscription(topicName, subscription, HTTP_ENDPOINT_URL);
<<<<<<< HEAD
        wait.untilSubscriptionIsCreated(topicName, subscription);
=======
        remoteService.expectMessages(simpleMessages(6));
>>>>>>> 8c358ca9

        sendMessagesOnTopic(topicName.qualifiedName(), 4);
        Thread.sleep(1000); //wait 1s because our date time format has seconds precision
        String dateTime = LocalDateTime.now().format(DateTimeFormatter.ISO_LOCAL_DATE_TIME);
        Thread.sleep(1000);
        sendMessagesOnTopic(topicName.qualifiedName(), 2);
        wait.untilConsumerCommitsOffset();

        // when
        remoteService.expectMessages(simpleMessages(2));
        Response response = endpoints.subscription().retransmit(topicName.qualifiedName(), subscription, false, dateTime);
        wait.untilSubscriptionEndsReiteration(topicName, subscription);

        // then
        assertThat(response).hasStatus(Response.Status.OK);
        remoteService.waitUntilReceived();
    }

    @Test
    public void shouldMoveOffsetInDryRunMode() throws InterruptedException {
        // given
        TopicName topicName = new TopicName("resetOffsetGroup", "topicDryRun");
        String subscription = "subscription";

        operations.buildSubscription(topicName, subscription, HTTP_ENDPOINT_URL);
        wait.untilSubscriptionIsCreated(topicName, subscription);

        sendMessagesOnTopic(topicName.qualifiedName(), 4);
        Thread.sleep(1000); //wait 1s because our date time format has seconds precision
        String dateTime = LocalDateTime.now().format(DateTimeFormatter.ISO_LOCAL_DATE_TIME);
        sendMessagesOnTopic(topicName.qualifiedName(), 2);
        wait.untilConsumerCommitsOffset();

        // when
        Response response = endpoints.subscription().retransmit(topicName.qualifiedName(), subscription, true, dateTime);

        // then
        assertThat(response).hasStatus(Response.Status.OK);
        MultiDCOffsetChangeSummary summary = response.readEntity(MultiDCOffsetChangeSummary.class);

        assertThat(summary.getPartitionOffsetListPerBrokerName().get(PRIMARY_KAFKA_CLUSTER_NAME).get(0).getOffset()).isEqualTo(2);
        remoteService.makeSureNoneReceived();
    }

    private void sendMessagesOnTopic(String qualifiedName, int n) {
        remoteService.expectMessages(simpleMessages(n));
        for (TestMessage message: simpleMessages(n)) {
            publisher.publish(qualifiedName, message.body());
        }
        remoteService.waitUntilReceived();
        remoteService.reset();
    }
}
<|MERGE_RESOLUTION|>--- conflicted
+++ resolved
@@ -7,12 +7,8 @@
 import pl.allegro.tech.hermes.integration.env.HermesIntegrationEnvironment;
 import pl.allegro.tech.hermes.integration.helper.Waiter;
 import pl.allegro.tech.hermes.integration.shame.Unreliable;
-<<<<<<< HEAD
+import pl.allegro.tech.hermes.integration.helper.HermesAPIOperations;
 import pl.allegro.tech.hermes.management.infrastructure.kafka.MultiDCOffsetChangeSummary;
-import pl.allegro.tech.hermes.test.helper.endpoint.HermesAPIOperations;
-=======
-import pl.allegro.tech.hermes.integration.helper.HermesAPIOperations;
->>>>>>> 8c358ca9
 import pl.allegro.tech.hermes.test.helper.endpoint.HermesEndpoints;
 import pl.allegro.tech.hermes.test.helper.endpoint.HermesPublisher;
 import pl.allegro.tech.hermes.test.helper.endpoint.RemoteServiceEndpoint;
@@ -55,11 +51,6 @@
         String subscription = "subscription";
 
         operations.buildSubscription(topicName, subscription, HTTP_ENDPOINT_URL);
-<<<<<<< HEAD
-        wait.untilSubscriptionIsCreated(topicName, subscription);
-=======
-        remoteService.expectMessages(simpleMessages(6));
->>>>>>> 8c358ca9
 
         sendMessagesOnTopic(topicName.qualifiedName(), 4);
         Thread.sleep(1000); //wait 1s because our date time format has seconds precision
@@ -85,7 +76,6 @@
         String subscription = "subscription";
 
         operations.buildSubscription(topicName, subscription, HTTP_ENDPOINT_URL);
-        wait.untilSubscriptionIsCreated(topicName, subscription);
 
         sendMessagesOnTopic(topicName.qualifiedName(), 4);
         Thread.sleep(1000); //wait 1s because our date time format has seconds precision
