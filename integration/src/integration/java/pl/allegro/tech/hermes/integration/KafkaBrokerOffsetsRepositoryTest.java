package pl.allegro.tech.hermes.integration;

import com.google.common.net.HostAndPort;
import kafka.network.BlockingChannel;
import kafka.server.KafkaConfig;
import org.testng.annotations.BeforeMethod;
import org.testng.annotations.Test;
import pl.allegro.tech.hermes.api.Subscription;
<<<<<<< HEAD
import pl.allegro.tech.hermes.api.Topic;
=======
import pl.allegro.tech.hermes.common.kafka.ConsumerGroupId;
>>>>>>> 161b4237
import pl.allegro.tech.hermes.common.kafka.KafkaNamesMapper;
import pl.allegro.tech.hermes.common.kafka.KafkaTopicName;
import pl.allegro.tech.hermes.common.time.SystemClock;
import pl.allegro.tech.hermes.common.util.HostnameResolver;
import pl.allegro.tech.hermes.consumers.consumer.offset.kafka.broker.BlockingChannelFactory;
import pl.allegro.tech.hermes.consumers.consumer.offset.kafka.broker.BrokerOffsetsRepository;
import pl.allegro.tech.hermes.common.kafka.offset.PartitionOffset;
import pl.allegro.tech.hermes.integration.env.SharedServices;

import java.util.concurrent.atomic.AtomicInteger;

import static org.assertj.core.api.Assertions.assertThat;
import static org.mockito.Mockito.mock;
import static org.mockito.Mockito.when;
import static pl.allegro.tech.hermes.api.Topic.Builder.topic;

public class KafkaBrokerOffsetsRepositoryTest extends IntegrationTest {

    private final String kafkaHost = "localhost";
<<<<<<< HEAD
    private final Topic topic = topic().applyDefaults().withName("brokerMessageCommiter", "topic").build();
=======
    private final String groupName = "brokerMessageCommitter";
    private final String topicName = "topic";
>>>>>>> 161b4237
    private final String subscriptionName = "subscription";
    private KafkaTopicName kafkaTopicName;
    private Subscription subscription;
    private HostnameResolver hostnameResolver;

    private int readTimeout = 60_000;
    private int channelExpTime = 60_000;

    private BrokerOffsetsRepository offsetStorage;
    private BlockingChannelFactory blockingChannelFactory;
    private int kafkaPort;

    @BeforeMethod
    public void setUp() throws Exception {
        kafkaTopicName = new KafkaNamesMapper(KAFKA_NAMESPACE).toKafkaTopics(topic).getPrimary().name();
        subscription = new Subscription.Builder().withTopicName(topic.getName()).withName(subscriptionName).build();

        hostnameResolver = mock(HostnameResolver.class);
        when(hostnameResolver.resolve()).thenReturn(kafkaHost);

        KafkaConfig kafkaConfig = SharedServices.services().kafkaStarter().instance().serverConfig();
        kafkaPort = kafkaConfig.port();

        operations.buildTopic(topic);
        operations.createSubscription(topic, subscriptionName, HTTP_ENDPOINT_URL);

        wait.waitUntilConsumerMetadataAvailable(subscription, kafkaHost, kafkaPort);

        blockingChannelFactory = new BlockingChannelFactory(HostAndPort.fromParts(kafkaHost, kafkaPort), readTimeout);
        offsetStorage = new BrokerOffsetsRepository(blockingChannelFactory, new SystemClock(), hostnameResolver, new KafkaNamesMapper(KAFKA_NAMESPACE), channelExpTime);
    }

    @Test
    public void shouldCommitOffset() throws Exception {
        //given
        PartitionOffset partitionOffset = new PartitionOffset(kafkaTopicName, 10, 0);

        //when
        offsetStorage.save(subscription, partitionOffset);

        //then
        assertThat(offsetStorage.find(subscription, kafkaTopicName, partitionOffset.getPartition())).isEqualTo(partitionOffset.getOffset());
    }

    @Test
    public void shouldReloadInterruptedBlockingChannelOnRetryAfterFailure() throws Exception {
        // given
        PartitionOffset partitionOffset = new PartitionOffset(20, 0);
        blockingChannelFactory = new UnreliableBlockingChannelFactory(HostAndPort.fromParts(kafkaHost, kafkaPort), readTimeout);
        offsetStorage = new BrokerOffsetsRepository(blockingChannelFactory, new SystemClock(), hostnameResolver, new KafkaNamesMapper(KAFKA_NAMESPACE), channelExpTime);

        // when
        try {
            offsetStorage.save(subscription, partitionOffset);
        } catch (Exception e) {}

        // and
        offsetStorage.save(subscription, partitionOffset);

        // then
        assertThat(offsetStorage.find(subscription, partitionOffset.getPartition())).isEqualTo(partitionOffset.getOffset());
    }

    private static class UnreliableBlockingChannelFactory extends BlockingChannelFactory {

        private final AtomicInteger requestCount = new AtomicInteger(0);

        public UnreliableBlockingChannelFactory(HostAndPort broker, int readTimeout) {
            super(broker, readTimeout);
        }

        @Override
        public BlockingChannel create(ConsumerGroupId consumerGroupId) {
            return requestCount.getAndIncrement() == 0 ?
                    new BlockingChannel("localhost", 12345, BlockingChannel.UseDefaultBufferSize(), BlockingChannel.UseDefaultBufferSize(), 10)
                    : super.create(consumerGroupId);
        }
    }
}<|MERGE_RESOLUTION|>--- conflicted
+++ resolved
@@ -6,11 +6,8 @@
 import org.testng.annotations.BeforeMethod;
 import org.testng.annotations.Test;
 import pl.allegro.tech.hermes.api.Subscription;
-<<<<<<< HEAD
 import pl.allegro.tech.hermes.api.Topic;
-=======
 import pl.allegro.tech.hermes.common.kafka.ConsumerGroupId;
->>>>>>> 161b4237
 import pl.allegro.tech.hermes.common.kafka.KafkaNamesMapper;
 import pl.allegro.tech.hermes.common.kafka.KafkaTopicName;
 import pl.allegro.tech.hermes.common.time.SystemClock;
@@ -30,12 +27,7 @@
 public class KafkaBrokerOffsetsRepositoryTest extends IntegrationTest {
 
     private final String kafkaHost = "localhost";
-<<<<<<< HEAD
     private final Topic topic = topic().applyDefaults().withName("brokerMessageCommiter", "topic").build();
-=======
-    private final String groupName = "brokerMessageCommitter";
-    private final String topicName = "topic";
->>>>>>> 161b4237
     private final String subscriptionName = "subscription";
     private KafkaTopicName kafkaTopicName;
     private Subscription subscription;
@@ -83,7 +75,7 @@
     @Test
     public void shouldReloadInterruptedBlockingChannelOnRetryAfterFailure() throws Exception {
         // given
-        PartitionOffset partitionOffset = new PartitionOffset(20, 0);
+        PartitionOffset partitionOffset = new PartitionOffset(kafkaTopicName, 20, 0);
         blockingChannelFactory = new UnreliableBlockingChannelFactory(HostAndPort.fromParts(kafkaHost, kafkaPort), readTimeout);
         offsetStorage = new BrokerOffsetsRepository(blockingChannelFactory, new SystemClock(), hostnameResolver, new KafkaNamesMapper(KAFKA_NAMESPACE), channelExpTime);
 
@@ -96,7 +88,7 @@
         offsetStorage.save(subscription, partitionOffset);
 
         // then
-        assertThat(offsetStorage.find(subscription, partitionOffset.getPartition())).isEqualTo(partitionOffset.getOffset());
+        assertThat(offsetStorage.find(subscription, kafkaTopicName, partitionOffset.getPartition())).isEqualTo(partitionOffset.getOffset());
     }
 
     private static class UnreliableBlockingChannelFactory extends BlockingChannelFactory {
