--- conflicted
+++ resolved
@@ -2,14 +2,9 @@
 
 rm -rf build
 mkdir -p build
-<<<<<<< HEAD
-cd .. && ./gradlew -q clean distZip -Pdistribution && cd -
-=======
-
 cd ..
 version=`./gradlew cV -q | grep version | sed -n 's/Project version: \(.*\)/\1/p'`
 ./gradlew -q clean distZip -Pdistribution && cd -
->>>>>>> f555b5b9
 
 modules=( frontend consumers management )
 
