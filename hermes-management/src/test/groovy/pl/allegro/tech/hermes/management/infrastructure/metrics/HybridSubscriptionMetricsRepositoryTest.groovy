package pl.allegro.tech.hermes.management.infrastructure.metrics

import pl.allegro.tech.hermes.api.SubscriptionMetrics
import pl.allegro.tech.hermes.api.TopicName
import pl.allegro.tech.hermes.infrastructure.zookeeper.ZookeeperPaths
import pl.allegro.tech.hermes.infrastructure.zookeeper.counter.DistributedEphemeralCounter
import pl.allegro.tech.hermes.infrastructure.zookeeper.counter.SharedCounter
import pl.allegro.tech.hermes.management.domain.subscription.SubscriptionLagSource
import pl.allegro.tech.hermes.management.infrastructure.graphite.GraphiteClient
import pl.allegro.tech.hermes.management.infrastructure.graphite.GraphiteMetrics
import pl.allegro.tech.hermes.management.stub.MetricsPaths
import spock.lang.Specification

class HybridSubscriptionMetricsRepositoryTest extends Specification {

    private GraphiteClient client = Stub(GraphiteClient)

    private MetricsPaths paths = new MetricsPaths("stats")

    private SharedCounter sharedCounter = Stub(SharedCounter)

    private DistributedEphemeralCounter distributedCounter = Stub(DistributedEphemeralCounter)

    private ZookeeperPaths zookeeperPaths = new ZookeeperPaths("/hermes")

    private SubscriptionLagSource lagSource = new NoOpSubscriptionLagSource()

    private HybridSubscriptionMetricsRepository repository = new HybridSubscriptionMetricsRepository(client, paths,
            sharedCounter, distributedCounter, zookeeperPaths, lagSource)

    def "should read subscription metrics from multiple places"() {
        given:
        String rate = 'sumSeries(stats.consumer.*.meter.group.topic.subscription.m1_rate)'
        String timeouts = 'sumSeries(stats.consumer.*.status.group.topic.subscription.errors.timeout.m1_rate)'
        String otherErrors = 'sumSeries(stats.consumer.*.status.group.topic.subscription.errors.other.m1_rate)'

        client.readMetrics(_ as String, _ as String, _ as String, rate, timeouts, otherErrors) >> new GraphiteMetrics()
                .addMetricValue(rate, '10').addMetricValue(timeouts, '100').addMetricValue(otherErrors, '1000')
        sharedCounter.getValue('/hermes/groups/group/topics/topic/subscriptions/subscription/metrics/delivered') >> 100
        sharedCounter.getValue('/hermes/groups/group/topics/topic/subscriptions/subscription/metrics/discarded') >> 1
        distributedCounter.getValue('/hermes/consumers', '/groups/group/topics/topic/subscriptions/subscription/metrics/inflight') >> 5

        when:
        SubscriptionMetrics metrics = repository.loadMetrics(new TopicName('group', 'topic'), 'subscription')

        then:
        metrics.rate == '10'
        metrics.delivered == 100
        metrics.discarded == 1
        metrics.inflight == 5
<<<<<<< HEAD
        metrics.timeouts == "100"
        metrics.otherErrors == "1000"
    }

    def "should read subscription metrics for all http status codes"() {
        given:
        client.readMetrics(getHttpStatusCodeForFamily(2), getHttpStatusCodeForFamily(4), getHttpStatusCodeForFamily(5),
                _ as String, _ as String, _ as String) >> new GraphiteMetrics()
                .addMetricValue(getHttpStatusCodeForFamily(2), '2')
                .addMetricValue(getHttpStatusCodeForFamily(4), '4')
                .addMetricValue(getHttpStatusCodeForFamily(5), '5')

        when:
        SubscriptionMetrics metrics = repository.loadMetrics(new TopicName('group', 'topic'), 'subscription')

        then:
        metrics.codes2xx == '2'
        metrics.codes4xx == '4'
        metrics.codes5xx == '5'
    }

    private static String getHttpStatusCodeForFamily(int family) {
        "sumSeries(stats.consumer.*.status.group.topic.subscription.${family}xx.m1_rate)"
=======
        metrics.lag == -1
>>>>>>> a8b66f77
    }
}<|MERGE_RESOLUTION|>--- conflicted
+++ resolved
@@ -48,9 +48,9 @@
         metrics.delivered == 100
         metrics.discarded == 1
         metrics.inflight == 5
-<<<<<<< HEAD
         metrics.timeouts == "100"
         metrics.otherErrors == "1000"
+        metrics.lag == -1
     }
 
     def "should read subscription metrics for all http status codes"() {
@@ -72,8 +72,5 @@
 
     private static String getHttpStatusCodeForFamily(int family) {
         "sumSeries(stats.consumer.*.status.group.topic.subscription.${family}xx.m1_rate)"
-=======
-        metrics.lag == -1
->>>>>>> a8b66f77
     }
 }