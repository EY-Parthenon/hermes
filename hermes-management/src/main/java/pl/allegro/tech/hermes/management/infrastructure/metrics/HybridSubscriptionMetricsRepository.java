--- conflicted
+++ resolved
@@ -66,15 +66,12 @@
                         zookeeperPaths.consumersPath(),
                         zookeeperPaths.subscriptionMetricPathWithoutBasePath(topicName, subscriptionName, "inflight")
                 ))
-<<<<<<< HEAD
                 .withCodes2xx(metrics.metricValue(codes2xxPath))
                 .withCodes4xx(metrics.metricValue(codes4xxPath))
                 .withCodes5xx(metrics.metricValue(codes5xxPath))
                 .withTimeouts(metrics.metricValue(timeouts))
                 .withOtherErrors(metrics.metricValue(otherErrors))
-=======
                 .withLag(lagSource.getLag(topicName, subscriptionName))
->>>>>>> a8b66f77
                 .build();
     }
 
