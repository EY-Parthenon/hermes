package pl.allegro.tech.hermes.management.api;

import com.wordnik.swagger.annotations.ApiOperation;
import org.springframework.beans.factory.annotation.Autowired;
import pl.allegro.tech.hermes.api.SchemaSource;
import pl.allegro.tech.hermes.management.api.auth.Roles;
import pl.allegro.tech.hermes.management.domain.topic.TopicService;
import pl.allegro.tech.hermes.management.domain.topic.schema.SchemaSourceService;

import javax.annotation.security.RolesAllowed;
import javax.ws.rs.*;
import javax.ws.rs.core.Response;
import java.util.Optional;

import static javax.ws.rs.core.MediaType.APPLICATION_JSON;
import static pl.allegro.tech.hermes.api.TopicName.fromQualifiedName;

@Path("topics/{topicName}/schema")
public class SchemaEndpoint {

    private final SchemaSourceService schemaSourceService;
    private final TopicService topicService;

    @Autowired
    public SchemaEndpoint(SchemaSourceService schemaSourceService, TopicService topicService) {
        this.schemaSourceService = schemaSourceService;
        this.topicService = topicService;
    }

    @GET
    @Produces(APPLICATION_JSON)
    @ApiOperation(value = "Get schema", httpMethod = HttpMethod.GET)
    public Response get(@PathParam("topicName") String qualifiedTopicName) {
        Optional<SchemaSource> schemaSource = schemaSourceService.getSchemaSource(qualifiedTopicName);
        return schemaSource.map(SchemaSource::value)
                .map(v -> Response.ok(v).build())
                .orElse(Response.noContent().build());
    }

    @POST
    @Consumes(APPLICATION_JSON)
    @RolesAllowed({Roles.GROUP_OWNER, Roles.ADMIN})
    @ApiOperation(value = "Save schema", httpMethod = HttpMethod.POST)
<<<<<<< HEAD
    public Response save(@PathParam("topicName") String qualifiedTopicName, String schema) {
        schemaSourceService.saveSchemaSource(qualifiedTopicName, schema);
        notifyFrontendSchemaChanged(qualifiedTopicName);
=======
    public Response save(@PathParam("topicName") String qualifiedTopicName,
                         @DefaultValue("true") @QueryParam(value = "validate") boolean validate,
                         String schema) {
        schemaSourceService.saveSchemaSource(qualifiedTopicName, schema, validate);
>>>>>>> b98c7bae
        return Response.status(Response.Status.CREATED).build();
    }

    private void notifyFrontendSchemaChanged(String qualifiedTopicName) {
        topicService.touchTopic(fromQualifiedName(qualifiedTopicName));
    }

    @DELETE
    @RolesAllowed({Roles.GROUP_OWNER, Roles.ADMIN})
    @ApiOperation(value = "Delete schema", httpMethod = HttpMethod.DELETE)
    public Response delete(@PathParam("topicName") String qualifiedTopicName) {
        schemaSourceService.deleteSchemaSource(qualifiedTopicName);
        return Response.status(Response.Status.OK).build();
    }
}<|MERGE_RESOLUTION|>--- conflicted
+++ resolved
@@ -41,16 +41,11 @@
     @Consumes(APPLICATION_JSON)
     @RolesAllowed({Roles.GROUP_OWNER, Roles.ADMIN})
     @ApiOperation(value = "Save schema", httpMethod = HttpMethod.POST)
-<<<<<<< HEAD
-    public Response save(@PathParam("topicName") String qualifiedTopicName, String schema) {
-        schemaSourceService.saveSchemaSource(qualifiedTopicName, schema);
-        notifyFrontendSchemaChanged(qualifiedTopicName);
-=======
     public Response save(@PathParam("topicName") String qualifiedTopicName,
                          @DefaultValue("true") @QueryParam(value = "validate") boolean validate,
                          String schema) {
         schemaSourceService.saveSchemaSource(qualifiedTopicName, schema, validate);
->>>>>>> b98c7bae
+        notifyFrontendSchemaChanged(qualifiedTopicName);
         return Response.status(Response.Status.CREATED).build();
     }
 
