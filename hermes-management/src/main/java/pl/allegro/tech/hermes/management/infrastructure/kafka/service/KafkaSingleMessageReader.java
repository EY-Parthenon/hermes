--- conflicted
+++ resolved
@@ -1,36 +1,16 @@
 package pl.allegro.tech.hermes.management.infrastructure.kafka.service;
 
-<<<<<<< HEAD
-import pl.allegro.tech.hermes.api.SchemaSource;
-=======
 import org.apache.avro.Schema;
->>>>>>> dab96b2b
 import pl.allegro.tech.hermes.api.Topic;
 import pl.allegro.tech.hermes.common.kafka.KafkaNamesMapper;
 import pl.allegro.tech.hermes.common.message.converter.AvroToJsonConverter;
-<<<<<<< HEAD
-import pl.allegro.tech.hermes.common.message.wrapper.AvroMessageContentWrapper;
-import pl.allegro.tech.hermes.domain.topic.schema.SchemaSourceProvider;
-=======
 import pl.allegro.tech.hermes.domain.topic.schema.SchemaRepository;
->>>>>>> dab96b2b
 import pl.allegro.tech.hermes.management.domain.topic.SingleMessageReader;
 
 import java.nio.charset.Charset;
 
 public class KafkaSingleMessageReader implements SingleMessageReader {
     private final KafkaRawMessageReader kafkaRawMessageReader;
-<<<<<<< HEAD
-    private final AvroMessageContentWrapper avroMessageContentWrapper;
-    private final SchemaSourceProvider schemaSourceProvider;
-
-    public KafkaSingleMessageReader(KafkaRawMessageReader kafkaRawMessageReader,
-                                    AvroMessageContentWrapper avroMessageContentWrapper,
-                                    SchemaSourceProvider schemaSourceProvider) {
-        this.kafkaRawMessageReader = kafkaRawMessageReader;
-        this.avroMessageContentWrapper = avroMessageContentWrapper;
-        this.schemaSourceProvider = schemaSourceProvider;
-=======
     private final SchemaRepository<Schema> avroSchemaRepository;
     private final KafkaNamesMapper kafkaNamesMapper;
 
@@ -39,28 +19,18 @@
         this.kafkaRawMessageReader = kafkaRawMessageReader;
         this.avroSchemaRepository = avroSchemaRepository;
         this.kafkaNamesMapper = kafkaNamesMapper;
->>>>>>> dab96b2b
     }
 
     @Override
     public String readMessage(Topic topic, int partition, long offset) {
         byte[] bytes = kafkaRawMessageReader.readMessage(kafkaNamesMapper.toKafkaTopicName(topic).asString(), partition, offset);
         if (topic.getContentType() == Topic.ContentType.AVRO) {
-<<<<<<< HEAD
-            bytes = convertAvroToJson(schemaSourceProvider.get(topic).get(), bytes);
-=======
             bytes = convertAvroToJson(avroSchemaRepository.getSchema(topic), bytes);
->>>>>>> dab96b2b
         }
         return new String(bytes, Charset.forName("UTF-8"));
     }
 
-<<<<<<< HEAD
-    private byte[] convertAvroToJson(SchemaSource schema, byte[] bytes) {
-        return AvroToJsonConverter.convert(bytes, avroMessageContentWrapper.getWrappedSchema(schema));
-=======
     private byte[] convertAvroToJson(Schema schema, byte[] bytes) {
         return AvroToJsonConverter.convert(bytes, schema);
->>>>>>> dab96b2b
     }
 }