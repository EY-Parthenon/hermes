package pl.allegro.tech.hermes.domain.topic.schema;

import com.google.common.base.Ticker;
import com.google.common.cache.CacheBuilder;
import com.google.common.cache.CacheLoader;
import com.google.common.cache.LoadingCache;
import com.google.common.util.concurrent.Futures;
import com.google.common.util.concurrent.ListenableFuture;
import com.google.common.util.concurrent.ListenableFutureTask;
import org.slf4j.Logger;
import org.slf4j.LoggerFactory;
import pl.allegro.tech.hermes.api.SchemaSource;
import pl.allegro.tech.hermes.api.Topic;

import javax.inject.Inject;
import java.util.concurrent.ExecutorService;
import java.util.concurrent.TimeUnit;

public class SchemaRepository<T> {

    private static final Logger logger = LoggerFactory.getLogger(SchemaRepository.class);

    private final LoadingCache<Topic, SchemaWithSource> schemaCache;
    private final SchemaCompiler<T> schemaCompiler;

    @Inject
<<<<<<< HEAD
    public SchemaRepository(ConfigFactory configFactory, SchemaSourceProvider schemaSourceProvider, ExecutorService reloadSchemaSourceExecutor, SchemaCompiler<T> schemaCompiler) {
        this(configFactory, schemaSourceProvider, reloadSchemaSourceExecutor, Ticker.systemTicker(), schemaCompiler);
=======
    public SchemaRepository(SchemaSourceProvider schemaRepository, ExecutorService reloadSchemaSourceExecutor,
                            int schemaCacheRefreshAfterWriteMinutes, int schemaCacheExpireAfterWriteMinutes, SchemaCompiler<T> schemaCompiler) {
        this(
            schemaRepository, reloadSchemaSourceExecutor, Ticker.systemTicker(),
            schemaCacheRefreshAfterWriteMinutes, schemaCacheExpireAfterWriteMinutes, schemaCompiler
        );
>>>>>>> f4167797
    }

    SchemaRepository(SchemaSourceProvider schemaSourceProvider, ExecutorService reloadSchemaSourceExecutor, Ticker ticker,
                     int schemaCacheRefreshAfterWriteMinutes, int schemaCacheExpireAfterWriteMinutes, SchemaCompiler<T> schemaCompiler) {
        this.schemaCompiler = schemaCompiler;
        this.schemaCache = CacheBuilder
                .newBuilder()
                .ticker(ticker)
                .refreshAfterWrite(schemaCacheRefreshAfterWriteMinutes, TimeUnit.MINUTES)
                .expireAfterWrite(schemaCacheExpireAfterWriteMinutes, TimeUnit.MINUTES)
                .build(new SchemaCacheLoader(schemaSourceProvider, reloadSchemaSourceExecutor));
    }

    public T getSchema(Topic topic) {
        try {
            return schemaCache.get(topic).getSchema();
        } catch (Exception e) {
            throw new CouldNotLoadSchemaException("Could not load schema for topic " + topic.getQualifiedName(), e);
        }
    }

    private class SchemaWithSource {

        private final SchemaSource source;
        private final T schema;

        private SchemaWithSource(SchemaSource source, T schema) {
            this.source = source;
            this.schema = schema;
        }

        public SchemaSource getSource() {
            return source;
        }

        public T getSchema() {
            return schema;
        }
    }

    private class SchemaCacheLoader extends CacheLoader<Topic, SchemaWithSource> {

        private final SchemaSourceProvider schemaSourceProvider;
        private final ExecutorService reloadSchemaSourceExecutor;

        public SchemaCacheLoader(SchemaSourceProvider schemaSourceProvider, ExecutorService reloadSchemaSourceExecutor) {
            this.schemaSourceProvider = schemaSourceProvider;
            this.reloadSchemaSourceExecutor = reloadSchemaSourceExecutor;
        }

        @Override
        public SchemaWithSource load(Topic topic) throws Exception {
            SchemaSource newRawSource = findSchemaSource(topic);
            logger.info("Loading schema for topic {}", topic.getQualifiedName());
            return createSchemaWithSource(newRawSource);
        }

        @Override
        public ListenableFuture<SchemaWithSource> reload(Topic topic, SchemaWithSource oldSchemaWithSource) throws Exception {
            SchemaSource newRawSource;
            try {
                newRawSource = findSchemaSource(topic);
            } catch (Exception e) {
                logger.warn("Could not reload schema for topic {}", topic.getQualifiedName(), e);
                return Futures.immediateFuture(oldSchemaWithSource);
            }

            if (oldSchemaWithSource.getSource().equals(newRawSource)) {
                return Futures.immediateFuture(oldSchemaWithSource);
            }

            ListenableFutureTask<SchemaWithSource> task = ListenableFutureTask.create(() -> {
                logger.info("Reloading schema for topic {}", topic.getQualifiedName());
                try {
                    return createSchemaWithSource(newRawSource);
                } catch (Exception e) {
                    logger.warn("Could not compile schema for topic {}", topic.getQualifiedName(), e);
                    throw e;
                }
            });
            reloadSchemaSourceExecutor.execute(task);
            return task;
        }

        private SchemaSource findSchemaSource(Topic topic) {
            return schemaSourceProvider.get(topic).orElseThrow(() -> new SchemaSourceNotFoundException(topic));
        }

        private SchemaWithSource createSchemaWithSource(SchemaSource source) {
            try {
                return new SchemaWithSource(source, schemaCompiler.compile(source));
            } catch (Exception e) {
                throw new CouldNotCompileSchemaException(e);
            }
        }
    }

}<|MERGE_RESOLUTION|>--- conflicted
+++ resolved
@@ -24,17 +24,12 @@
     private final SchemaCompiler<T> schemaCompiler;
 
     @Inject
-<<<<<<< HEAD
-    public SchemaRepository(ConfigFactory configFactory, SchemaSourceProvider schemaSourceProvider, ExecutorService reloadSchemaSourceExecutor, SchemaCompiler<T> schemaCompiler) {
-        this(configFactory, schemaSourceProvider, reloadSchemaSourceExecutor, Ticker.systemTicker(), schemaCompiler);
-=======
     public SchemaRepository(SchemaSourceProvider schemaRepository, ExecutorService reloadSchemaSourceExecutor,
                             int schemaCacheRefreshAfterWriteMinutes, int schemaCacheExpireAfterWriteMinutes, SchemaCompiler<T> schemaCompiler) {
         this(
             schemaRepository, reloadSchemaSourceExecutor, Ticker.systemTicker(),
             schemaCacheRefreshAfterWriteMinutes, schemaCacheExpireAfterWriteMinutes, schemaCompiler
         );
->>>>>>> f4167797
     }
 
     SchemaRepository(SchemaSourceProvider schemaSourceProvider, ExecutorService reloadSchemaSourceExecutor, Ticker ticker,
