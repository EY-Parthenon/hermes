{
  "name": "hermes-console",
<<<<<<< HEAD
  "version": "0.13.6",
=======
  "version": "0.14.0",
>>>>>>> fad45691
  "description": "Console for Hermes Management",
  "repository": "https://github.com/allegro/hermes",
  "main": "serve.js",
  "license": "Apache-2.0",
  "dependencies": {
    "bower": "^1.7.2",
    "lodash": "^4.17.4",
    "node-static": "^0.7.6",
    "request": "^2.67.0",
    "yargs": "^3.32.0"
  },
  "devDependencies": {
    "angular-mocks": "~1.4.7",
    "grunt": "^0.4.5",
    "grunt-cli": "~0.1.13",
<<<<<<< HEAD
    "grunt-contrib-jshint": "0.13.6",
    "grunt-contrib-watch": "~0.6.1",
    "grunt-karma": "~0.13.6",
    "jasmine-core": "~2.1.3",
    "karma": "~0.13.61",
=======
    "grunt-contrib-jshint": "0.14.0",
    "grunt-contrib-watch": "~0.6.1",
    "grunt-karma": "~0.14.0",
    "jasmine-core": "~2.1.3",
    "karma": "~0.14.01",
>>>>>>> fad45691
    "karma-coverage": "~0.5.2",
    "karma-jasmine": "~0.3.6",
    "karma-junit-reporter": "~0.3.7",
    "karma-phantomjs-launcher": "~0.2.1",
    "karma-requirejs": "~0.2.2",
    "phantomjs": "~1.9.18"
  }
}<|MERGE_RESOLUTION|>--- conflicted
+++ resolved
@@ -1,10 +1,6 @@
 {
   "name": "hermes-console",
-<<<<<<< HEAD
-  "version": "0.13.6",
-=======
   "version": "0.14.0",
->>>>>>> fad45691
   "description": "Console for Hermes Management",
   "repository": "https://github.com/allegro/hermes",
   "main": "serve.js",
@@ -20,19 +16,11 @@
     "angular-mocks": "~1.4.7",
     "grunt": "^0.4.5",
     "grunt-cli": "~0.1.13",
-<<<<<<< HEAD
-    "grunt-contrib-jshint": "0.13.6",
-    "grunt-contrib-watch": "~0.6.1",
-    "grunt-karma": "~0.13.6",
-    "jasmine-core": "~2.1.3",
-    "karma": "~0.13.61",
-=======
     "grunt-contrib-jshint": "0.14.0",
     "grunt-contrib-watch": "~0.6.1",
     "grunt-karma": "~0.14.0",
     "jasmine-core": "~2.1.3",
     "karma": "~0.14.01",
->>>>>>> fad45691
     "karma-coverage": "~0.5.2",
     "karma-jasmine": "~0.3.6",
     "karma-junit-reporter": "~0.3.7",
